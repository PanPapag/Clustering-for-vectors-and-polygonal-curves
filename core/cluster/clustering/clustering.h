#ifndef CLUSTERING
#define CLUSTERING

#include <chrono>
#include <map>
#include <tuple>

#include "../../search/lsh.h"
#include "../../utils/utils.h"
#include "../../vectorization/vectorization.h"
#include "../initialization/initialization.h"
#include "../assignment/assignment.h"
#include "../update/update.h"

using namespace std::chrono;

namespace cluster {
  namespace vectors {
    using namespace cluster::initialization::vectors;
    using namespace cluster::assignment::vectors;
    using namespace cluster::update::vectors;
    /**
      \brief Class Cluster representing k-means/k-medoids algorithm
      for vectors
    */
    template <typename T, typename U>
    class Cluster {
      private:
        /* class Cluster parameters */
        int no_clusters;
        int max_iter;
        std::string init;
        std::string assign;
        std::string update;
        /* Range-lsh parameters */
        search::vectors::LSH<T,U> *lsh_structure;
        double window;
        uint8_t k;  // number of hash functions
        uint8_t L;  // number of hash tables
        /* Dataset info */
        std::vector<T> dataset_vectors;
        std::vector<U> dataset_vectors_ids;
        uint16_t vectors_dim;
        uint32_t no_vectors;
        std::map<U,int> map_id_to_index;
      public:
        /** \brief class Cluster constructor
          @par no_clusters: int, optional, default: 8
            The number of clusters to form as well as the number of
            centroids to generate.
          @par max_iter : int, default: 300
            Maximum number of iterations of the k-means/k-medoids algorithm for
            a single run.
          @par init : {‘k-means++’, ‘random’}
            Method for initialization, defaults to ‘k-means++’:
          @par assign : {‘lloyds’, ‘lsh’}
            Method for assignment, defaults to ‘lloyds’:
          @par update : {‘mean’, ‘pam’}
            Method for update, defaults to 'mean'
        */
        Cluster(int no_clusters = 8, int max_iter = 300,
          std::string init = "random", std::string assign = "lloyd",
          std::string update = "mean", uint8_t no_hf = 3, uint8_t no_ht = 5)
          : no_clusters(no_clusters), max_iter(max_iter), init(init),
          assign(assign), update(update), k(no_hf), L(no_ht) {}
        /**
          \brief default Class Cluster destructor
        */
<<<<<<< HEAD
        ~Cluster() {}
=======
        ~Cluster() = default;
>>>>>>> c1183df3
        /** \brief Fit method stores dataset info for clustering
          @par[in] dv : vectors given from dataset
          @par[in] no_v : number of vectors
          @par[in] v_dim : vectors' dimensions (all vectors are dimensionally equal)
        */
        void Fit(const std::vector<T>& dv, const std::vector<U>& dv_ids,
          const uint32_t& no_v, const uint16_t& v_dim) {
          dataset_vectors = dv;
          dataset_vectors_ids = dv_ids;
          no_vectors = no_v;
          vectors_dim = v_dim;
          /**
            If assignment step is executed using lsh range search, map dataset
            to corresponding lsh structures
          */
          if (assign == "range-lsh") {
            window = utils::ComputeMean<T>(dataset_vectors,
                                           vectors_dim, no_vectors);
            /* Index no_vectors points into L hashtables */
            lsh_structure = new search::vectors::LSH<T,U>(k, L, vectors_dim,
                                                          no_vectors, window,
                                                          dataset_vectors,
                                                          dataset_vectors_ids);
            /* Map each id from dataset_vectors_ids to its index */
            for (size_t i = 0; i < no_vectors; ++i) {
              map_id_to_index[dataset_vectors_ids[i]] = i;
            }
          }
        }
        /**
          \brief Predict the closest cluster each sample in dataset belongs to
          returns a vector of centroids coordinates and a vector of vectors
          which stores in each position the indexes of dataset_vectors assigned
          in this cluster
        */
        std::tuple<std::vector<T>,std::vector<std::vector<size_t>>,double>
          Predict(void) {
          /* Start time measuring */
          auto start = high_resolution_clock::now();
          /* Declare types */
          std::vector<T> centroids;
          std::tuple<std::vector<std::vector<size_t>>,std::vector<T>> clusters;
          /* At first initialize centroids */
					if (init == "random") {
						centroids = RandomInit(dataset_vectors, no_vectors,
																	 vectors_dim, no_clusters);
					} else if (init == "k-means++") {
						centroids = ParkJunInit(dataset_vectors, no_vectors,
																	  vectors_dim, no_clusters);
					}
          /* Calculate clusters and update centroids max_iter times */
          for (size_t i = 0; i < max_iter; ++i) {
            /* Assigment step */
						if (assign == "lloyd") {
							clusters = LloydsAssignment(dataset_vectors, centroids,
																					no_vectors, vectors_dim, no_clusters);
						} else if (assign == "range-lsh") {
              clusters = cluster::assignment::
                          ReverseAssignment<T,U>(dataset_vectors, dataset_vectors_ids,
                                                centroids, no_vectors, vectors_dim,
                                                no_clusters, lsh_structure,
                                                map_id_to_index);
						}

            /* Update step */
						if (update == "mean") {
							centroids = LloydsUpdate(dataset_vectors, centroids,
																		 	 no_vectors, vectors_dim,
																			 no_clusters, std::get<0>(clusters));
						} else if (update == "pam") {
							centroids = PAMUpdate(dataset_vectors, centroids,
																	  no_vectors, vectors_dim, no_clusters,
																	  std::get<0>(clusters), std::get<1>(clusters));
						}
          }
          /* End time measuring */
          auto stop = high_resolution_clock::now();
          duration <double> total_time = duration_cast<duration<double>>(stop - start);
          // Return result in the form of a tuple
          return std::make_tuple(centroids,std::get<0>(clusters),total_time.count());
        }
        /** \brief Map each vector index to the corresponding cluster
          @par[in] clusters - std::vector<std::vector<size_t>> returned by Predict
          return: a map of each index to the the corresponding cluster
        */
        std::map<int,int> MapToClusters(std::vector<std::vector<size_t>> clusters) {
          std::map<int,int> map_result;
          int cluster_idx = 0;
          for (auto const& cluster: clusters) {
            for (auto const& object: cluster) {
              map_result[object] = cluster_idx;
            }
            cluster_idx++;
          }
          return map_result;
        }
    };
  }
  namespace curves {
    using namespace cluster::initialization::curves;
    using namespace cluster::assignment::curves;
    using namespace cluster::update::curves;
    /**
      \brief Class Cluster representing k-means/k-medoids algorithm
      for curves
    */
    template <typename T, typename U>
    class Cluster {
      private:
        /* class Cluster parameters */
        int no_clusters;
        int max_iter;
        std::string init;
        std::string assign;
        std::string update;
        /* Range-LSH and Grid parameters for vectorization */
        std::vector<vectorization::Grid<T>> grids;
        std::vector<std::vector<double>> L_grid_dataset_vectors;
        std::vector<search::vectors::LSH<T,U>> lsh_structures;
        uint8_t k;
        uint8_t L;
        uint8_t L_grid;
        uint16_t vectors_dim;
        double *window;
        double delta;
        const uint8_t factor = 10;
        /* Dataset info */
        std::vector<std::pair<T,T>> dataset_curves;
        std::vector<U> dataset_curves_ids;
        std::vector<int> dataset_curves_lengths;
        std::vector<int> dataset_curves_offsets;
        int no_curves;
        std::map<U,int> map_id_to_index;
      public:
        /** \brief class Cluster constructor
          @par no_clusters: int, optional, default: 8
            The number of clusters to form as well as the number of
            centroids to generate.
          @par max_iter : int, default: 300
            Maximum number of iterations of the k-means/k-medoids algorithm for
            a single run.
          @par init : {‘k-means++’, ‘random’}
            Method for initialization, defaults to ‘k-means++’:
          @par assign : {‘lloyds’, ‘lsh’}
            Method for assignment, defaults to ‘lloyds’:
          @par update : {‘mean’, ‘pam’}
            Method for update, defaults to 'mean'
        */
        Cluster(int no_clusters = 8, int max_iter = 300,
          std::string init = "k-means++", std::string assign = "lloyds",
          std::string update = "pam", uint8_t no_hf = 3, uint8_t no_ht = 5,
          uint8_t no_grids = 5) : no_clusters(no_clusters), max_iter(max_iter),
          init(init), assign(assign), update(update), k(no_hf),  L(no_ht),
          L_grid(no_grids) {}
        /**
          \brief  Class Cluster default destructor
        */
        ~Cluster() { delete [] window;}
        /** \brief Fit method stores dataset info for clustering
          @par[in] dc : curves given from dataset
					@par[in] dcl: a vector which store the length of each curve in the dataset
					@par[in] dco: a vector which store the offset of each curve in the dc
          @par[in] no_c : number of curves
        */
        void Fit(const std::vector<std::pair<T,T>>& dc, const std::vector<U> dc_ids,
          const std::vector<int>& dcl, const std::vector<int>& dco, const int& no_c) {

          dataset_curves = dc;
          dataset_curves_ids = dc_ids;
          dataset_curves_lengths = dcl;
          dataset_curves_offsets = dco;
          no_curves = no_c;
          /**
            If assignment step is executed using lsh range search, map dataset
            to corresponding lsh structures
          */
          if (assign == "range-lsh") {
            /* Compute delta parameter */
            delta = utils::ComputeDelta(dataset_curves, dataset_curves_lengths,
                                        dataset_curves_offsets);
            vectors_dim = 2 * *max_element(std::begin(dataset_curves_lengths),
                                           std::end(dataset_curves_lengths));
            /* Building no_grids Grids */
            for (size_t i = 0; i < L_grid; ++i) {
              grids.push_back(vectorization::Grid<T>(dataset_curves,
                                            dataset_curves_lengths,
                                            dataset_curves_offsets,
                                            no_curves, vectors_dim, factor * delta));
            }
            /* Vectorizing dataset */
            for (size_t i = 0; i < L_grid; ++i) {
              L_grid_dataset_vectors.push_back(grids[i].Vectorize());
            }
            /* Compute window */
            window = new double [L_grid];
            for (size_t i = 0; i < L_grid; ++i) {
              window[i] = utils::ComputeMean<T>(L_grid_dataset_vectors[i],
                                                vectors_dim, no_curves);
            }
            /* Building LSH structures */
            for (size_t i = 0; i < L_grid; ++i) {
              lsh_structures.
                push_back(search::vectors::LSH<T,U>(k, L, vectors_dim,
                                                    no_curves, window[i],
                                                    L_grid_dataset_vectors[i],
                                                    dataset_curves_ids));
            }
            /* Map each id from dataset_curves_ids to its index */
            for (size_t i = 0; i < no_curves; ++i) {
              map_id_to_index[dataset_curves_ids[i]] = i;
            }
          }
        }
        /**
          \brief Predict the closest cluster each sample in dataset belongs to
          returns a vector of centroids coordinates and a vector of vectors
          which stores in each position the indexes of dataset_curves assigned
          in this cluster
        */
        std::tuple<std::tuple<std::vector<std::pair<T,T>>,std::vector<int>,std::vector<int>>,
        std::vector<std::vector<size_t>>,double>
          Predict(void) {
          /* Start time measuring */
          auto start = high_resolution_clock::now();
          /* Declare types */
          std::tuple<std::vector<std::pair<T,T>>,
          std::vector<int>,std::vector<int>> centroids;
          std::tuple<std::vector<std::vector<size_t>>, std::vector<T>> clusters;
          /* At first initialize centroids */
					if (init == "random") {
						centroids = RandomInit(dataset_curves, dataset_curves_lengths,
																	 dataset_curves_offsets, no_curves, no_clusters);
					} else if (init == "k-means++") {
						centroids = ParkJunInit(dataset_curves, dataset_curves_lengths,
																		dataset_curves_offsets, no_curves, no_clusters);
					}
          /* Calculate clusters and update centroids max_iter times */
          for (size_t i = 0; i < max_iter; ++i) {
            /* Assigment step */
						if (assign == "lloyd") {
							clusters = LloydsAssignment(dataset_curves, centroids,
																				  dataset_curves_lengths,
																					dataset_curves_offsets,
																					no_curves, no_clusters);
						} else if (assign == "range-lsh") {
              /* Vectorize centroids */
              std::vector<std::pair<T,T>> centroids_curves = std::get<0>(centroids);
              std::vector<int> centroids_curves_lengths = std::get<1>(centroids);
              std::vector<int> centroids_curves_offsets = std::get<2>(centroids);
              std::vector<std::vector<double>> L_grid_centroids_vectors(L_grid);
              for (size_t i = 0; i < L_grid; ++i) {
                L_grid_centroids_vectors[i] = grids[i].Vectorize(no_clusters,
                                                centroids_curves,
                                                centroids_curves_lengths,
                                                centroids_curves_offsets);
              }
              std::vector<std::tuple<std::vector<std::vector<size_t>>,std::vector<T>>>
              clusters_array(L_grid);
              /* Execute reverse assignment */
              for (size_t i = 0; i < L_grid; ++i) {
                clusters_array[i] = cluster::assignment::
                                      ReverseAssignment<T,U>(
                                        L_grid_dataset_vectors[i],
                                        dataset_curves_ids,
                                        L_grid_centroids_vectors[i],
                                        no_curves, vectors_dim,
                                        no_clusters, &lsh_structures[i],
                                        map_id_to_index);
              }
						}
            /* Update step */
						if (update == "mean") {
							centroids = LloydsUpdate(dataset_curves, centroids, dataset_curves_lengths,
  																	 	 dataset_curves_offsets, no_curves, no_clusters,
  																	 	 std::get<0>(clusters), std::get<1>(clusters));
						} else if (update == "pam") {
							centroids = PAMUpdate(dataset_curves, centroids, dataset_curves_lengths,
																	 	dataset_curves_offsets, no_curves, no_clusters,
																	 	std::get<0>(clusters), std::get<1>(clusters));
						}
          }
          /* End time measuring */
          auto stop = high_resolution_clock::now();
          duration <double> total_time = duration_cast<duration<double>>(stop - start);
          // Return result in the form of a tuple
          return std::make_tuple(centroids,std::get<0>(clusters),total_time.count());
        }
        /** \brief Map each curve index to the corresponding cluster
          @par[in] clusters - std::vector<std::vector<size_t>> returned by Predict
          return: a map of each index to the the corresponding cluster
        */
        std::map<int,int> MapToClusters(std::vector<std::vector<size_t>> clusters) {
          std::map<int,int> map_result;
          int cluster_idx = 0;
          for (auto const& cluster: clusters) {
            for (auto const& object: cluster) {
              map_result[object] = cluster_idx;
            }
            cluster_idx++;
          }
          return map_result;
        }
    };
  }
}

#endif<|MERGE_RESOLUTION|>--- conflicted
+++ resolved
@@ -66,11 +66,7 @@
         /**
           \brief default Class Cluster destructor
         */
-<<<<<<< HEAD
-        ~Cluster() {}
-=======
         ~Cluster() = default;
->>>>>>> c1183df3
         /** \brief Fit method stores dataset info for clustering
           @par[in] dv : vectors given from dataset
           @par[in] no_v : number of vectors
