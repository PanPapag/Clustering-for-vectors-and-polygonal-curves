--- conflicted
+++ resolved
@@ -181,19 +181,8 @@
         */
         Cluster(int no_clusters = 8, int max_iter = 300,
           std::string init = "k-means++", std::string assign = "lloyds",
-<<<<<<< HEAD
-          std::string update = "means") : no_clusters(no_clusters),
-          max_iter(max_iter), init(init), assign(assign), update(update) {
-          /* Pass function pointer to the initialization method */
-          if (init == "random") {
-            auto p_init = cluster::initialization::curves::RandomInit<T>;
-          }
-          //TODO pass others too
-        }
-=======
-          std::string update = "mean") : no_clusters(no_clusters),
+          std::string update = "pam") : no_clusters(no_clusters),
           max_iter(max_iter), init(init), assign(assign), update(update) {}
->>>>>>> 71b88eea
         /**
           \brief  Class Cluster default destructor
         */
@@ -235,6 +224,7 @@
           std::vector<int>,std::vector<int>> centroids;
           std::tuple<std::vector<std::vector<size_t>>, std::vector<T>> clusters;
           /* At first initialize centroids */
+          std::cout << "Init Algorithm" << std::endl;
 					if (init == "random") {
 						centroids = RandomInit(dataset_curves, dataset_curves_lengths,
 																	 dataset_curves_offsets, no_curves, no_clusters);
@@ -245,6 +235,7 @@
           /* Calculate clusters and update centroids max_iter times */
           for (size_t i = 0; i < max_iter; ++i) {
             /* Assigment step */
+            std::cout << "Assignment Algorithm" << std::endl;
 						if (assign == "lloyd") {
 							clusters = LloydsAssignment(dataset_curves, centroids,
 																				  dataset_curves_lengths,
@@ -254,6 +245,7 @@
 							std::cout << "TODO" << std::endl;
 						}
             /* Update step */
+            std::cout << "Update Algorithm" << std::endl;
 						if (update == "mean") {
 							std::cout << "TODO" << std::endl;
 						} else if (update == "pam") {
